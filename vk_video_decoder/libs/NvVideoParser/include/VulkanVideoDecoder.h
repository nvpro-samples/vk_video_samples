/*
* Copyright 2021 - 2023 NVIDIA Corporation.
*
* Licensed under the Apache License, Version 2.0 (the "License");
* you may not use this file except in compliance with the License.
* You may obtain a copy of the License at
*
*    http://www.apache.org/licenses/LICENSE-2.0
*
* Unless required by applicable law or agreed to in writing, software
* distributed under the License is distributed on an "AS IS" BASIS,
* WITHOUT WARRANTIES OR CONDITIONS OF ANY KIND, either express or implied.
* See the License for the specific language governing permissions and
* limitations under the License.
*/

#ifndef _VULKANVIDEODECODER_H_
#define _VULKANVIDEODECODER_H_

#include <atomic>
#include <limits>
<<<<<<< HEAD
#include <cpudetect.h>
#include "VulkanBitstreamBuffer.h"
=======
#include "VkCodecUtils/VulkanBitstreamBuffer.h"
>>>>>>> 594bfcb7

#define UNUSED_LOCAL_VAR(expr) do { (void)(expr); } while (0)

typedef struct NvVkNalUnit
{
    int64_t start_offset;     // Start offset in byte stream buffer
    int64_t end_offset;       // End offset in byte
    int64_t get_offset;       // Current read ptr in this NALU
    int32_t get_zerocnt;     // Zero byte count
    uint32_t get_bfr;        // Bit buffer for reading
    uint32_t get_bfroffs;    // Offset in bit buffer
    uint32_t get_emulcnt;    // Emulation prevention byte count
} NvVkNalUnit;

// Presentation information stored with every decoded frame
typedef struct NvVkPresentationInfo
{
    VkPicIf *pPicBuf;   // NOTE: May not be valid -> only used to uniquely identify a frame
    int32_t lNumFields;     // Number of displayed fields (to compute frame duration)
    int32_t bSkipped;       // true if frame was not decoded (skip display)
    int32_t bPTSValid;      // Frame has an associated PTS
    int32_t lPOC;           // Picture Order Count (for initial PTS interpolation)
    int64_t llPTS;          // Frame presentation time
    int32_t bDiscontinuity; // Discontinuity before this PTS, do not check for out of order
} NvVkPresentationInfo;


//
// VulkanVideoDecoder is the base class for all decoders
//
class VulkanVideoDecoder:  public VulkanVideoDecodeParser
{
public:
    enum { MAX_SLICES = 8192 };             // Up to 8K slices per picture
    enum { MAX_DELAY = 32 };                // Maximum frame delay between decode & display
    enum { MAX_QUEUED_PTS = 16};            // Size of PTS queue
    enum {
        NALU_DISCARD=0, // Discard this nal unit
        NALU_SLICE,     // This NALU contains picture data (keep)
        NALU_UNKNOWN,   // This NALU type is not supported (callback client)
    };
    typedef enum {
        NV_NO_ERROR=0,           // No error detected
        NV_NON_COMPLIANT_STREAM  // Stream is not compliant with codec standards
    } NVCodecErrors;

    NVCodecErrors m_eError;
protected:
    std::atomic<int32_t>             m_refCount;
    VkVideoCodecOperationFlagBitsKHR m_standard;        // Encoding standard
    uint32_t                         m_264SvcEnabled:1;    // enabled NVCS_H264_SVC
    uint32_t                         m_outOfBandPictureParameters:1; // Enable out of band parameters cb
    uint32_t                         m_initSequenceIsCalled:1;
    VkParserVideoDecodeClient *m_pClient;  // Interface to decoder client
    uint32_t m_defaultMinBufferSize;       // Minimum default buffer size that the parser is going to allocate
    uint32_t m_bufferOffsetAlignment;      // Minimum buffer offset alignment of the bitstream data for each frame
    uint32_t m_bufferSizeAlignment;        // Minimum buffer size alignment of the bitstream data for each frame
    VulkanBitstreamBufferStream m_bitstreamData;// bitstream for the current picture
    VkDeviceSize                m_bitstreamDataLen; // bitstream buffer size
    uint32_t m_BitBfr;                          // Bit Buffer for start code parsing
    int32_t m_bEmulBytesPresent;                // Startcode emulation prevention bytes are present in the byte stream
    int32_t m_bNoStartCodes;                    // No startcode parsing (only rely on the presence of PTS to detect frame boundaries)
    int32_t m_bFilterTimestamps;                // Filter input timestamps in case the decoder is sending the DTS instead of the PTS
    int32_t m_MaxFrameBuffers;                  // Max frame buffers to keep as reference
    NvVkNalUnit m_nalu;                         // Current NAL unit being filled
    size_t m_lMinBytesForBoundaryDetection;     // Min number of bytes needed to detect picture boundaries
    int64_t m_lClockRate;                       // System Reference Clock Rate
    int64_t m_lFrameDuration;                   // Approximate frame duration in units of (1/m_lClockRate) seconds
    int64_t m_llExpectedPTS;                    // Expected PTS of the next frame to be displayed
    int64_t m_llParsedBytes;                    // Total bytes parsed by the parser
    int64_t m_llNaluStartLocation;              // Byte count at the first byte of the current nal unit
    int64_t m_llFrameStartLocation;             // Byte count at the first byte of the picture bitstream data buffer
    int32_t m_lErrorThreshold;                  // Error threshold (0=strict, 100=ignore errors)
    int32_t m_bFirstPTS;                        // Number of frames displayed
    int32_t m_lPTSPos;                          // Current write position in PTS queue
    uint32_t m_nCallbackEventCount;              // Decode/Display callback count in current packet
    VkParserSequenceInfo m_PrevSeqInfo;          // Current sequence info
    VkParserSequenceInfo m_ExtSeqInfo;           // External sequence info from system layer
    NvVkPresentationInfo m_DispInfo[MAX_DELAY]; // Keeps track of display attributes
    struct {
        int32_t bPTSValid;                      // Entry is valid
        int64_t llPTS;                          // PTS value
        int64_t llPTSPos;                       // PTS position in byte stream
        int32_t bDiscontinuity;                 // Discontinuity before this PTS, do not check for out of order
    } m_PTSQueue[MAX_QUEUED_PTS];
    int32_t m_bDiscontinuityReported;           // Dicontinuity reported
    VkParserPictureData *m_pVkPictureData;
    int32_t m_iTargetLayer;                     // Specific to SVC only
    int32_t m_bDecoderInitFailed;               // Set when m_pClient->BeginSequence fails to create the decoder
    int32_t m_lCheckPTS;                        // Run the m_bFilterTimestamps for the first few framew to look for out of order PTS
    SIMD_ISA m_NextStartCode;
public:
    VulkanVideoDecoder(VkVideoCodecOperationFlagBitsKHR std);
    virtual ~VulkanVideoDecoder();

public:
    // INvRefCount
    int32_t AddRef()
    {
        return ++m_refCount;
    }

    int32_t Release()
    {
        uint32_t ret;
        ret = --m_refCount;
        // Destroy the device if refcount reaches zero
        if (ret == 0) {
            Deinitialize();
            delete this;
        }
        return ret;
    }

    // VulkanVideoDecodeParser
    virtual VkResult Initialize(const VkParserInitDecodeParameters *pNvVkp);
    virtual bool Deinitialize();
    virtual bool ParseByteStream(const VkParserBitstreamPacket *pck, size_t *pParsedBytes);
    template <SIMD_ISA T>

    bool ParseByteStreamSimd(const VkParserBitstreamPacket *pck, size_t *pParsedBytes);
    bool ParseByteStreamC(const VkParserBitstreamPacket *pck, size_t *pParsedBytes);
#if defined(__x86_64__) || defined (_M_X64)
    bool ParseByteStreamAVX2(const VkParserBitstreamPacket* pck, size_t *pParsedBytes);
    bool ParseByteStreamAVX512(const VkParserBitstreamPacket* pck, size_t *pParsedBytes);
    bool ParseByteStreamSSSE3(const VkParserBitstreamPacket* pck, size_t *pParsedBytes);
#elif defined(__aarch64__)
    bool ParseByteStreamSVE(const VkParserBitstreamPacket* pck, size_t *pParsedBytes);
    bool ParseByteStreamNEON(const VkParserBitstreamPacket* pck, size_t *pParsedBytes);
#elif defined(__ARM_ARCH_7A__) || defined(_M_ARM64)
    bool ParseByteStreamNEON(const VkParserBitstreamPacket* pck, size_t *pParsedBytes);
#endif
    virtual bool GetDisplayMasteringInfo(VkParserDisplayMasteringInfo *) { return false; }

protected:
    virtual void CreatePrivateContext() = 0;                   // Implemented by derived classes
    virtual void InitParser() = 0;                             // Initialize codec-specific parser state
    virtual bool IsPictureBoundary(int32_t rbsp_size) = 0;     // Returns true if the current NAL unit belongs to a new picture
    virtual int32_t  ParseNalUnit() = 0;                       // Must return NALU_DISCARD or NALU_SLICE
    virtual bool BeginPicture(VkParserPictureData *pnvpd) = 0; // Fills in picture data. Return true if picture should be sent to client
    virtual void EndPicture() {}                               // Called after a picture has been decoded
    virtual void EndOfStream() {}                              // Called to reset parser
    virtual void FreeContext() = 0;

protected:
    // Byte stream parsing
    template<SIMD_ISA T>
    size_t next_start_code(const uint8_t *pdatain, size_t datasize, bool& found_start_code);
    void nal_unit();
    void init_dbits();
    int32_t available_bits() { assert((m_nalu.end_offset - m_nalu.get_offset) < std::numeric_limits<int32_t>::max());
                               return (int32_t)(m_nalu.end_offset - m_nalu.get_offset) * 8 + (32 - m_nalu.get_bfroffs); }
    int32_t consumed_bits() { assert((m_nalu.get_offset - m_nalu.start_offset - m_nalu.get_emulcnt) < std::numeric_limits<int32_t>::max());
                          return (int32_t)(m_nalu.get_offset - m_nalu.start_offset - m_nalu.get_emulcnt) * 8 - (32 - m_nalu.get_bfroffs); }
    uint32_t next_bits(uint32_t n) { return (m_nalu.get_bfr << m_nalu.get_bfroffs) >> (32 - n); } // NOTE: n must be in the [1..25] range
    void skip_bits(uint32_t n);  // advance bitstream position
    uint32_t u(uint32_t n);   // return next n bits, advance bitstream position
    uint32_t u16_le()    { uint32_t tmp = u(8); tmp |= u(8) << 8; return tmp; }
    uint32_t u24_le()    { uint32_t tmp = u16_le(); tmp |= u(8) << 16; return tmp; }
    uint32_t u32_le()    { uint32_t tmp = u16_le(); tmp |= u16_le() << 16; return tmp; }
    uint32_t ue();
    int32_t se();
    uint32_t f(uint32_t n, uint32_t) { return u(n); }
    bool byte_aligned() const { return ((m_nalu.get_bfroffs & 7) == 0); }
    void end_of_picture();
    void end_of_stream();
    bool IsSequenceChange(VkParserSequenceInfo *pnvsi);
    int32_t init_sequence(VkParserSequenceInfo *pnvsi);  // Must be called by derived classes to initialize the sequence
    void display_picture(VkPicIf *pPicBuf, bool bEvict = true);
    void rbsp_trailing_bits();
    bool end() { return m_nalu.get_offset >= m_nalu.end_offset; }
    bool more_rbsp_data();
    bool resizeBitstreamBuffer(VkDeviceSize nExtrabytes);
    VkDeviceSize swapBitstreamBuffer(VkDeviceSize copyCurrBuffOffset, VkDeviceSize copyCurrBuffSize);
};

void nvParserLog(const char* format, ...);
void nvParserVerboseLog(const char* format, ...);
void nvParserErrorLog(const char* format, ...);

#endif // _VULKANVIDEODECODER_H_<|MERGE_RESOLUTION|>--- conflicted
+++ resolved
@@ -19,12 +19,9 @@
 
 #include <atomic>
 #include <limits>
-<<<<<<< HEAD
+
 #include <cpudetect.h>
-#include "VulkanBitstreamBuffer.h"
-=======
 #include "VkCodecUtils/VulkanBitstreamBuffer.h"
->>>>>>> 594bfcb7
 
 #define UNUSED_LOCAL_VAR(expr) do { (void)(expr); } while (0)
 
